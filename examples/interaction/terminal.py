import asyncio
import json
from typing import List, Mapping

import dotenv
from alphaswarm.agent.agent import AlphaSwarmAgent
from alphaswarm.agent.clients import TerminalClient
from alphaswarm.config import CONFIG_PATH, Config
from alphaswarm.core.tool import AlphaSwarmToolBase
from alphaswarm.tools.alchemy import GetAlchemyPriceHistoryByAddress, GetAlchemyPriceHistoryBySymbol
from alphaswarm.tools.cookie import (
    GetCookieMetricsByContract,
    GetCookieMetricsBySymbol,
    GetCookieMetricsByTwitter,
    GetCookieMetricsPaged,
)
<<<<<<< HEAD
from alphaswarm.tools.core import GetTokenAddress, GetUsdPrice
from alphaswarm.tools.exchanges import ExecuteTokenSwap, GetTokenPrice
from alphaswarm.tools.strategy_analysis.generic import AnalyzeTradingStrategy
=======
from alphaswarm.tools.exchanges import ExecuteTokenSwapTool, GetTokenPriceTool
from alphaswarm.tools.portfolio.get_portfolio_balance_tool import GetPortfolioBalanceTool
from alphaswarm.tools.price_tool import PriceTool
from alphaswarm.tools.strategy_analysis.generic import GenericStrategyAnalysisTool
>>>>>>> 343ea895
from alphaswarm.tools.strategy_analysis.strategy import Strategy
from alphaswarm.tools.telegram import SendTelegramNotification
from alphaswarm.utils import read_text_file_to_string


async def main() -> None:
    dotenv.load_dotenv()
    config = Config()

    telegram_config = config.get("telegram", {})
    telegram_bot_token = telegram_config.get("bot_token")
    chat_id = int(telegram_config.get("chat_id"))

    strategy = Strategy.from_file(filename=str(CONFIG_PATH / "momentum_strategy_config.md"))

    tools: List[AlphaSwarmToolBase] = [
        GetUsdPrice(),
        GetTokenAddress(config),
<<<<<<< HEAD
        GetTokenPrice(config),
        GetAlchemyPriceHistoryByAddress(),
        GetAlchemyPriceHistoryBySymbol(),
        AnalyzeTradingStrategy(strategy=strategy),
        GetCookieMetricsByContract(),
        GetCookieMetricsBySymbol(),
        GetCookieMetricsByTwitter(),
        GetCookieMetricsPaged(),
        SendTelegramNotification(telegram_bot_token=telegram_bot_token, chat_id=chat_id),
        ExecuteTokenSwap(config),
=======
        GetTokenPriceTool(config),
        AlchemyPriceHistoryByAddress(),
        AlchemyPriceHistoryBySymbol(),
        GenericStrategyAnalysisTool(strategy=strategy),
        CookieMetricsByContract(),
        CookieMetricsBySymbol(),
        CookieMetricsByTwitter(),
        CookieMetricsPaged(),
        SendTelegramNotificationTool(telegram_bot_token=telegram_bot_token, chat_id=chat_id),
        ExecuteTokenSwapTool(config),
        GetPortfolioBalanceTool(config),
>>>>>>> 343ea895
    ]  # Add your tools here

    # Optional step to provide a custom system prompt.
    # If no custom system prompt is provided, a default one will be used.
    system_prompt = read_text_file_to_string(CONFIG_PATH / "trading_strategy_agent_system_prompt.txt")

    token_name_to_address: Mapping[str, str] = {
        "AIXBT (base)": "0x4F9Fd6Be4a90f2620860d680c0d4d5Fb53d1A825",
        "VIRTUAL (base)": "0x0b3e328455c4059EEb9e3f84b5543F74E24e7E1b",
        "VADER (base)": "0x731814e491571A2e9eE3c5b1F7f3b962eE8f4870",
    }

    system_prompt = system_prompt.replace("{{trading_strategy}}", strategy.rules)
    system_prompt = system_prompt.replace("{{token_name_to_address}}", json.dumps(token_name_to_address))

    # Optional hints
    hints = read_text_file_to_string(CONFIG_PATH / "trading_strategy_agent_hints.txt")

    agent = AlphaSwarmAgent(
        tools=tools,
        model_id="anthropic/claude-3-5-sonnet-20241022",
        system_prompt=system_prompt,
        hints=hints,
    )

    terminal = TerminalClient("AlphaSwarm terminal", agent)
    await asyncio.gather(
        terminal.start(),
    )


if __name__ == "__main__":
    asyncio.run(main())<|MERGE_RESOLUTION|>--- conflicted
+++ resolved
@@ -14,16 +14,13 @@
     GetCookieMetricsByTwitter,
     GetCookieMetricsPaged,
 )
-<<<<<<< HEAD
-from alphaswarm.tools.core import GetTokenAddress, GetUsdPrice
-from alphaswarm.tools.exchanges import ExecuteTokenSwap, GetTokenPrice
-from alphaswarm.tools.strategy_analysis.generic import AnalyzeTradingStrategy
-=======
 from alphaswarm.tools.exchanges import ExecuteTokenSwapTool, GetTokenPriceTool
 from alphaswarm.tools.portfolio.get_portfolio_balance_tool import GetPortfolioBalanceTool
 from alphaswarm.tools.price_tool import PriceTool
 from alphaswarm.tools.strategy_analysis.generic import GenericStrategyAnalysisTool
->>>>>>> 343ea895
+from alphaswarm.tools.core import GetTokenAddress, GetUsdPrice
+from alphaswarm.tools.exchanges import ExecuteTokenSwap, GetTokenPrice
+from alphaswarm.tools.strategy_analysis.generic import AnalyzeTradingStrategy
 from alphaswarm.tools.strategy_analysis.strategy import Strategy
 from alphaswarm.tools.telegram import SendTelegramNotification
 from alphaswarm.utils import read_text_file_to_string
@@ -42,7 +39,6 @@
     tools: List[AlphaSwarmToolBase] = [
         GetUsdPrice(),
         GetTokenAddress(config),
-<<<<<<< HEAD
         GetTokenPrice(config),
         GetAlchemyPriceHistoryByAddress(),
         GetAlchemyPriceHistoryBySymbol(),
@@ -53,19 +49,7 @@
         GetCookieMetricsPaged(),
         SendTelegramNotification(telegram_bot_token=telegram_bot_token, chat_id=chat_id),
         ExecuteTokenSwap(config),
-=======
-        GetTokenPriceTool(config),
-        AlchemyPriceHistoryByAddress(),
-        AlchemyPriceHistoryBySymbol(),
-        GenericStrategyAnalysisTool(strategy=strategy),
-        CookieMetricsByContract(),
-        CookieMetricsBySymbol(),
-        CookieMetricsByTwitter(),
-        CookieMetricsPaged(),
-        SendTelegramNotificationTool(telegram_bot_token=telegram_bot_token, chat_id=chat_id),
-        ExecuteTokenSwapTool(config),
         GetPortfolioBalanceTool(config),
->>>>>>> 343ea895
     ]  # Add your tools here
 
     # Optional step to provide a custom system prompt.
