--- conflicted
+++ resolved
@@ -185,7 +185,6 @@
         )
 
     def calculate_price_changes(self, prices: List[Decimal]) -> Tuple[Decimal, Decimal]:
-<<<<<<< HEAD
         """
         Calculate short and long term price changes from a list of prices.
 
@@ -195,9 +194,6 @@
         Returns:
             Tuple of (short_term_change, long_term_change) as percentages
         """
-=======
-        """Helper to calculate short and long term price changes."""
->>>>>>> 7b6f2513
         if len(prices) < self.long_term_periods:
             return Decimal("0"), Decimal("0")
 
