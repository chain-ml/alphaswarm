--- conflicted
+++ resolved
@@ -1,31 +1,20 @@
-<<<<<<< HEAD
-=======
 from typing import Dict, List
 
->>>>>>> f92d3fde
 import dotenv
 from alphaswarm.agent import AlphaSwarmAgent
 from alphaswarm.config import Config
-<<<<<<< HEAD
+from alphaswarm.core.tool import AlphaSwarmToolBase
+from alphaswarm.tools.exchanges import ExecuteTokenSwap
 from alphaswarm.tools import GetTokenAddress
 from alphaswarm.tools.exchanges import ExecuteTokenSwapTool
-=======
-from alphaswarm.core.tool import AlphaSwarmToolBase
-from alphaswarm.tools.exchanges import ExecuteTokenSwap
->>>>>>> f92d3fde
 
 dotenv.load_dotenv()
 config = Config(network_env="test")  # Use a testnet environment (as defined in config/default.yaml)
 
 # Initialize tools
-<<<<<<< HEAD
-tools = [
-    ExecuteTokenSwapTool(config),  # Execute a token swap on a supported DEX
+tools: List[AlphaSwarmToolBase] = [
+    ExecuteTokenSwap(config),  # Execute a token swap on a supported DEX
     GetTokenAddress(config),  # Get token address from a symbol
-=======
-tools: List[AlphaSwarmToolBase] = [
-    ExecuteTokenSwap(config),  # Execute a token swap on a supported DEX (Uniswap V2/V3 on Ethereum and Base chains)
->>>>>>> f92d3fde
 ]
 
 # Create the agent
