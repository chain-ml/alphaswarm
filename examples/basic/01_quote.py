--- conflicted
+++ resolved
@@ -17,16 +17,12 @@
 ]
 
 # Create the agent
-<<<<<<< HEAD
 token_addresses: Dict[str, str] = config.get_chain_config("base").get_token_address_mapping()
 hints = "Here are token addresses: \n" + yaml.dump(token_addresses)  # So agent knows addresses to query
 
 # Get LLM config for Anthropic
 llm_config = config.get_default_llm_config("anthropic")
 agent = AlphaSwarmAgent(tools=tools, model_id=llm_config.model_id, hints=hints)
-=======
-agent = AlphaSwarmAgent(tools=tools, model_id="anthropic/claude-3-5-sonnet-20241022")
->>>>>>> 2221d3b5
 
 
 # Interact with the agent
