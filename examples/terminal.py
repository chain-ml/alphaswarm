import asyncio
import json
from typing import List, Mapping

import dotenv
from alphaswarm.agent.agent import AlphaSwarmAgent
from alphaswarm.agent.clients import TerminalClient
from alphaswarm.config import CONFIG_PATH, Config
from alphaswarm.tools.alchemy import AlchemyPriceHistoryByAddress, AlchemyPriceHistoryBySymbol
<<<<<<< HEAD
from alphaswarm.tools.cookie.cookie_metrics import (
    CookieMetricsByContract,
    CookieMetricsBySymbol,
    CookieMetricsByTwitter,
    CookieMetricsPaged,
)
from alphaswarm.tools.exchanges import GetTokenPriceTool
=======
from alphaswarm.tools.exchanges import ExecuteTokenSwapTool, GetTokenPriceTool
>>>>>>> 57a1af39
from alphaswarm.tools.price_tool import PriceTool
from alphaswarm.tools.strategy_analysis.generic import GenericStrategyAnalysisTool
from alphaswarm.tools.strategy_analysis.strategy import Strategy
from alphaswarm.tools.telegram import SendTelegramNotificationTool
from alphaswarm.utils import read_text_file_to_string
from smolagents import Tool


async def main() -> None:
    dotenv.load_dotenv()
    config = Config()

    telegram_config = config.get("telegram", {})
    telegram_bot_token = telegram_config.get("bot_token")
    chat_id = int(telegram_config.get("chat_id"))

    strategy = Strategy.from_file(CONFIG_PATH / "momentum_strategy_config.md")

    tools: List[Tool] = [
        PriceTool(),
        GetTokenPriceTool(config),
        AlchemyPriceHistoryByAddress(),
        AlchemyPriceHistoryBySymbol(),
<<<<<<< HEAD
        GenericStrategyAnalysisTool(),
        CookieMetricsByContract(),
        CookieMetricsBySymbol(),
        CookieMetricsByTwitter(),
        CookieMetricsPaged(),
=======
        GenericStrategyAnalysisTool(strategy=strategy),
>>>>>>> 57a1af39
        SendTelegramNotificationTool(telegram_bot_token=telegram_bot_token, chat_id=chat_id),
        ExecuteTokenSwapTool(config),
    ]  # Add your tools here

    # Optional step to provide a custom system prompt.
    # If no custom system prompt is provided, a default one will be used.
    system_prompt = read_text_file_to_string(CONFIG_PATH / "trading_strategy_agent_system_prompt.txt")

    token_name_to_address: Mapping[str, str] = {
        "AIXBT (base)": "0x4F9Fd6Be4a90f2620860d680c0d4d5Fb53d1A825",
        "VIRTUAL (base)": "0x0b3e328455c4059EEb9e3f84b5543F74E24e7E1b",
        "VADER (base)": "0x731814e491571A2e9eE3c5b1F7f3b962eE8f4870",
    }

    system_prompt = system_prompt.replace("{{trading_strategy}}", strategy.rules)
    system_prompt = system_prompt.replace("{{token_name_to_address}}", json.dumps(token_name_to_address))

    # Optional hints
    hints = read_text_file_to_string(CONFIG_PATH / "trading_strategy_agent_hints.txt")

    agent = AlphaSwarmAgent(tools=tools, system_prompt=system_prompt, hints=hints)

    terminal = TerminalClient("AlphaSwarm terminal", agent)
    await asyncio.gather(
        terminal.start(),
    )


if __name__ == "__main__":
    asyncio.run(main())<|MERGE_RESOLUTION|>--- conflicted
+++ resolved
@@ -7,17 +7,13 @@
 from alphaswarm.agent.clients import TerminalClient
 from alphaswarm.config import CONFIG_PATH, Config
 from alphaswarm.tools.alchemy import AlchemyPriceHistoryByAddress, AlchemyPriceHistoryBySymbol
-<<<<<<< HEAD
 from alphaswarm.tools.cookie.cookie_metrics import (
     CookieMetricsByContract,
     CookieMetricsBySymbol,
     CookieMetricsByTwitter,
     CookieMetricsPaged,
 )
-from alphaswarm.tools.exchanges import GetTokenPriceTool
-=======
 from alphaswarm.tools.exchanges import ExecuteTokenSwapTool, GetTokenPriceTool
->>>>>>> 57a1af39
 from alphaswarm.tools.price_tool import PriceTool
 from alphaswarm.tools.strategy_analysis.generic import GenericStrategyAnalysisTool
 from alphaswarm.tools.strategy_analysis.strategy import Strategy
@@ -41,15 +37,11 @@
         GetTokenPriceTool(config),
         AlchemyPriceHistoryByAddress(),
         AlchemyPriceHistoryBySymbol(),
-<<<<<<< HEAD
-        GenericStrategyAnalysisTool(),
+        GenericStrategyAnalysisTool(strategy=strategy),
         CookieMetricsByContract(),
         CookieMetricsBySymbol(),
         CookieMetricsByTwitter(),
         CookieMetricsPaged(),
-=======
-        GenericStrategyAnalysisTool(strategy=strategy),
->>>>>>> 57a1af39
         SendTelegramNotificationTool(telegram_bot_token=telegram_bot_token, chat_id=chat_id),
         ExecuteTokenSwapTool(config),
     ]  # Add your tools here
