--- conflicted
+++ resolved
@@ -6,21 +6,17 @@
 from alphaswarm.agent.clients import TerminalClient
 from alphaswarm.config import Config
 from alphaswarm.tools.alchemy import AlchemyPriceHistoryByAddress, AlchemyPriceHistoryBySymbol
-<<<<<<< HEAD
+from alphaswarm.tools.exchanges import GetTokenPriceTool
+from alphaswarm.tools.price_tool import PriceTool
+from alphaswarm.tools.strategy_analysis.generic import GenericStrategyAnalysisTool
+from alphaswarm.tools.telegram import SendTelegramNotificationTool
+from smolagents import Tool
 from alphaswarm.tools.cookie.cookie_metrics import (
     CookieMetricsByContract,
     CookieMetricsBySymbol,
     CookieMetricsByTwitter,
     CookieMetricsPaged,
 )
-=======
-from alphaswarm.tools.exchanges import GetTokenPriceTool
-from alphaswarm.tools.price_tool import PriceTool
->>>>>>> 7b7c4516
-from alphaswarm.tools.strategy_analysis.generic import GenericStrategyAnalysisTool
-from alphaswarm.tools.telegram import SendTelegramNotificationTool
-from smolagents import Tool
-
 
 async def main() -> None:
     dotenv.load_dotenv()
@@ -36,16 +32,8 @@
         AlchemyPriceHistoryByAddress(),
         AlchemyPriceHistoryBySymbol(),
         GenericStrategyAnalysisTool(),
-<<<<<<< HEAD
-        CookieMetricsByContract(),
-        CookieMetricsBySymbol(),
-        CookieMetricsByTwitter(),
-        CookieMetricsPaged(),
-    ]
-=======
         SendTelegramNotificationTool(telegram_bot_token=telegram_bot_token, chat_id=chat_id),
     ]  # Add your tools here
->>>>>>> 7b7c4516
     hints = """You are a trading agent that uses a set of tools to analyze the market and make trading decisions.
     You are given a set of tools to analyze the market and make trading decisions.
     You are also given a strategy config that outlines the rules for the trading strategy.
