--- conflicted
+++ resolved
@@ -4,22 +4,13 @@
 import dotenv
 from alphaswarm.agent.agent import AlphaSwarmAgent
 from alphaswarm.agent.clients import TerminalClient
-<<<<<<< HEAD
-from alphaswarm.config import CONFIG_PATH
-
-# from alphaswarm.config import Config
-=======
-from alphaswarm.config import Config
->>>>>>> 7b7c4516
+from alphaswarm.config import CONFIG_PATH, Config
 from alphaswarm.tools.alchemy import AlchemyPriceHistoryByAddress, AlchemyPriceHistoryBySymbol
 from alphaswarm.tools.exchanges import GetTokenPriceTool
 from alphaswarm.tools.price_tool import PriceTool
 from alphaswarm.tools.strategy_analysis.generic import GenericStrategyAnalysisTool
-<<<<<<< HEAD
 from alphaswarm.utils import read_text_file_to_string
-=======
 from alphaswarm.tools.telegram import SendTelegramNotificationTool
->>>>>>> 7b7c4516
 from smolagents import Tool
 
 
@@ -37,8 +28,8 @@
         AlchemyPriceHistoryByAddress(),
         AlchemyPriceHistoryBySymbol(),
         GenericStrategyAnalysisTool(),
-<<<<<<< HEAD
-    ]
+        SendTelegramNotificationTool(telegram_bot_token=telegram_bot_token, chat_id=chat_id),
+    ]  # Add your tools here
 
     # Optional step to provide a custom system prompt.
     # If no custom system prompt is provided, a default one will be used.
@@ -46,13 +37,6 @@
 
     hints = """You must only use real data obtained through the available tools - never make up, synthesize, or assume any market data.
     If you don't have access to certain data through the tools, acknowledge the limitation rather than making assumptions.
-=======
-        SendTelegramNotificationTool(telegram_bot_token=telegram_bot_token, chat_id=chat_id),
-    ]  # Add your tools here
-    hints = """You are a trading agent that uses a set of tools to analyze the market and make trading decisions.
-    You are given a set of tools to analyze the market and make trading decisions.
-    You are also given a strategy config that outlines the rules for the trading strategy.
->>>>>>> 7b7c4516
     """
 
     agent = AlphaSwarmAgent(
