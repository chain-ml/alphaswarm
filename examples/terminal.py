--- conflicted
+++ resolved
@@ -23,19 +23,12 @@
         AlchemyPriceHistoryByAddress(),
         AlchemyPriceHistoryBySymbol(),
     ]
-<<<<<<< HEAD
 
     # Optional step to provide a custom system prompt.
     # If no custom system prompt is provided, a default one will be used.
     system_prompt = read_text_file_to_string(CONFIG_PATH / "reference_custom_code_agent_system_prompt.txt")
 
     agent = AlphaSwarmAgent(tools=tools, model_id="gpt-4o", system_prompt=system_prompt)
-    manager = AlphaSwarmAgentManager(agent)
-
-    terminal = TerminalClient(manager, "terminal")
-=======
-    agent = AlphaSwarmAgent(tools=tools, model_id="gpt-4o")
->>>>>>> 5fd4fba0
 
     terminal = TerminalClient("AlphaSwarm terminal", agent)
     await asyncio.gather(
