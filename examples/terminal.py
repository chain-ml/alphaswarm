--- conflicted
+++ resolved
@@ -4,43 +4,36 @@
 import dotenv
 from alphaswarm.agent.agent import AlphaSwarmAgent
 from alphaswarm.agent.clients import TerminalClient
-
-# from alphaswarm.config import Config
+from alphaswarm.config import Config
 from alphaswarm.tools.alchemy import AlchemyPriceHistoryByAddress, AlchemyPriceHistoryBySymbol
-<<<<<<< HEAD
 from alphaswarm.tools.exchanges import GetTokenPriceTool
 from alphaswarm.tools.price_tool import PriceTool
 from alphaswarm.tools.telegram import SendTelegramNotificationTool
-=======
 from alphaswarm.tools.strategy_analysis.generic import GenericStrategyAnalysisTool
->>>>>>> e8ac24d2
 from smolagents import Tool
 
 
 async def main() -> None:
     dotenv.load_dotenv()
-    # config = Config()  # Uncomment if tools require config
+    config = Config()
 
     telegram_config = config.get("telegram", {})
     telegram_bot_token = telegram_config.get("bot_token")
     chat_id = int(telegram_config.get("chat_id"))
 
     tools: List[Tool] = [
+        PriceTool(),
+        GetTokenPriceTool(config),
         AlchemyPriceHistoryByAddress(),
         AlchemyPriceHistoryBySymbol(),
-<<<<<<< HEAD
+        GenericStrategyAnalysisTool(),
         SendTelegramNotificationTool(telegram_bot_token=telegram_bot_token, chat_id=chat_id),
     ]  # Add your tools here
-    agent = AlphaSwarmAgent(tools=tools, model_id="gpt-4o")
-=======
-        GenericStrategyAnalysisTool(),
-    ]
     hints = """You are a trading agent that uses a set of tools to analyze the market and make trading decisions.
     You are given a set of tools to analyze the market and make trading decisions.
     You are also given a strategy config that outlines the rules for the trading strategy.
     """
     agent = AlphaSwarmAgent(tools=tools, model_id="anthropic/claude-3-5-sonnet-latest", hints=hints)
->>>>>>> e8ac24d2
 
     terminal = TerminalClient("AlphaSwarm terminal", agent)
     await asyncio.gather(
