from decimal import Decimal

import pytest

from alphaswarm.config import Config
from alphaswarm.services.chains import EVMClient
<<<<<<< HEAD
from alphaswarm.tools.exchanges import ExecuteTokenSwap, GetTokenPrice


@pytest.fixture
def token_quote_tool(default_config: Config) -> GetTokenPrice:
    return GetTokenPrice(default_config)
=======
from alphaswarm.tools import GetTokenAddress
from alphaswarm.tools.exchanges import ExecuteTokenSwapTool, GetTokenPriceTool


@pytest.fixture
def token_address_tool(default_config: Config) -> GetTokenAddress:
    return GetTokenAddress(default_config)


@pytest.fixture
def token_quote_tool(default_config: Config) -> GetTokenPriceTool:
    return GetTokenPriceTool(default_config)
>>>>>>> a9685a5d


@pytest.fixture
def token_swap_tool(default_config: Config) -> ExecuteTokenSwap:
    return ExecuteTokenSwap(default_config)


@pytest.fixture
def sepolia_client(default_config: Config) -> EVMClient:
    return EVMClient(default_config.get_chain_config("ethereum_sepolia"))


@pytest.mark.skip("Requires a founded wallet. Run manually")
@pytest.mark.parametrize(
    "chain,amount_in,token_in,token_out,min_amount_out,dex_type",
    [
        ("ethereum_sepolia", Decimal(10), "USDC", "WETH", Decimal("0.00001"), "uniswap_v3"),
        ("solana", Decimal("0.0001"), "SOL", "USDC", Decimal("0.001"), "jupiter"),
    ],
)
def test_token_swap_tool(
<<<<<<< HEAD
    token_quote_tool: GetTokenPrice, token_swap_tool: ExecuteTokenSwap, sepolia_client: EVMClient
=======
    token_address_tool: GetTokenAddress,
    token_quote_tool: GetTokenPriceTool,
    token_swap_tool: ExecuteTokenSwapTool,
    chain: str,
    amount_in: Decimal,
    token_in: str,
    token_out: str,
    min_amount_out: Decimal,
    dex_type: str,
>>>>>>> a9685a5d
) -> None:
    address_in = token_address_tool.forward(token_in, chain)
    address_out = token_address_tool.forward(token_out, chain)

    quotes = token_quote_tool.forward(
        token_out=address_out,
        token_in=address_in,
        amount_in=str(amount_in),
        chain=chain,
        dex_type=dex_type,
    )
    assert len(quotes.quotes) == 1
    result = token_swap_tool.forward(quote=quotes.quotes[0])
    print(result)
    assert result.amount_out > min_amount_out<|MERGE_RESOLUTION|>--- conflicted
+++ resolved
@@ -4,16 +4,8 @@
 
 from alphaswarm.config import Config
 from alphaswarm.services.chains import EVMClient
-<<<<<<< HEAD
+from alphaswarm.tools import GetTokenAddress
 from alphaswarm.tools.exchanges import ExecuteTokenSwap, GetTokenPrice
-
-
-@pytest.fixture
-def token_quote_tool(default_config: Config) -> GetTokenPrice:
-    return GetTokenPrice(default_config)
-=======
-from alphaswarm.tools import GetTokenAddress
-from alphaswarm.tools.exchanges import ExecuteTokenSwapTool, GetTokenPriceTool
 
 
 @pytest.fixture
@@ -24,12 +16,11 @@
 @pytest.fixture
 def token_quote_tool(default_config: Config) -> GetTokenPriceTool:
     return GetTokenPriceTool(default_config)
->>>>>>> a9685a5d
 
 
 @pytest.fixture
-def token_swap_tool(default_config: Config) -> ExecuteTokenSwap:
-    return ExecuteTokenSwap(default_config)
+def token_swap_tool(default_config: Config) -> ExecuteTokenSwapTool:
+    return ExecuteTokenSwapTool(default_config)
 
 
 @pytest.fixture
@@ -46,9 +37,6 @@
     ],
 )
 def test_token_swap_tool(
-<<<<<<< HEAD
-    token_quote_tool: GetTokenPrice, token_swap_tool: ExecuteTokenSwap, sepolia_client: EVMClient
-=======
     token_address_tool: GetTokenAddress,
     token_quote_tool: GetTokenPriceTool,
     token_swap_tool: ExecuteTokenSwapTool,
@@ -58,7 +46,6 @@
     token_out: str,
     min_amount_out: Decimal,
     dex_type: str,
->>>>>>> a9685a5d
 ) -> None:
     address_in = token_address_tool.forward(token_in, chain)
     address_out = token_address_tool.forward(token_out, chain)
