import time
from _pytest.fixtures import fixture
import pytest

from alphaswarm.config import Config
from alphaswarm.services.alchemy import AlchemyClient
from alphaswarm.services.cookiefun import CookieFunClient
from tests.unit.conftest import default_config
from alphaswarm.services.cookiefun import CookieFunClient

__all__ = ["default_config"]


@fixture
def alchemy_client(default_config: Config) -> AlchemyClient:
    # this helps with rate limit
    time.sleep(1)
<<<<<<< HEAD
    return AlchemyClient()
=======
    return AlchemyClient.from_env()
>>>>>>> 0f406854


@pytest.fixture
def cookiefun_client(default_config: Config) -> CookieFunClient:
    """Create CookieFun client for testing"""
    return CookieFunClient()<|MERGE_RESOLUTION|>--- conflicted
+++ resolved
@@ -15,11 +15,7 @@
 def alchemy_client(default_config: Config) -> AlchemyClient:
     # this helps with rate limit
     time.sleep(1)
-<<<<<<< HEAD
-    return AlchemyClient()
-=======
     return AlchemyClient.from_env()
->>>>>>> 0f406854
 
 
 @pytest.fixture
