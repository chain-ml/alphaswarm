# Python
__pycache__/
*.py[cod]
*$py.class
*.so
.Python
build/
develop-eggs/
dist/
downloads/
eggs/
.eggs/
lib/
lib64/
parts/
sdist/
var/
wheels/
*.egg-info/
.installed.cfg
*.egg
**/__pycache
.conda

# Virtual Environment
.venv/
venv/
env/
ENV/
.env

# IDE
.idea/
.vscode/
*.swp
*.swo
.DS_Store

# Project specific
logs/
*.log
.coverage
htmlcov/
.pytest_cache/
.cursorrules

# Jupyter Notebook
.ipynb_checkpoints

# Distribution / packaging
.Python
build/
develop-eggs/
dist/
downloads/
eggs/
.eggs/
lib/
lib64/
parts/
sdist/
var/
wheels/
share/python-wheels/
*.egg-info/
.installed.cfg
*.egg

# Local development
local_settings.py
db.sqlite3
db.sqlite3-journal

# API keys and secrets
.env.local
.env.*.local

<<<<<<< HEAD
# Temporary files
=======
# Data Processing
>>>>>>> 0f406854
*.png<|MERGE_RESOLUTION|>--- conflicted
+++ resolved
@@ -75,9 +75,7 @@
 .env.local
 .env.*.local
 
-<<<<<<< HEAD
 # Temporary files
-=======
+*.png
 # Data Processing
->>>>>>> 0f406854
 *.png