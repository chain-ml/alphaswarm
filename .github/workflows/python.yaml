name: Python

on:
  push:
    branches:
      - main
  pull_request:

jobs:
  lint:
    runs-on: ubuntu-latest
    steps:
      - name: Checkout repository
        uses: actions/checkout@v4

      - uses: ./.github/actions/setup
        with:
          python-version: "3.11"

      - name: Run linter
        run: make lint

  test:
    runs-on: ubuntu-latest
    strategy:
      matrix:
        python-version: ["3.11"]

    steps:
      - name: Checkout repository
        uses: actions/checkout@v4

      - uses: ./.github/actions/setup
        with:
          python-version: ${{ matrix.python-version }}

      - name: Run testing
        env:
          BASE_RPC_URL: ${{ secrets.BASE_RPC_URL }}
          ETH_RPC_URL: ${{ secrets.ETH_RPC_URL }}
          ETH_SEPOLIA_RPC_URL: ${{ secrets.ETH_SEPOLIA_RPC_URL }}
          SOLANA_RPC_URL: ${{ secrets.SOLANA_RPC_URL }}
          ALCHEMY_API_KEY: ${{ secrets.ALCHEMY_API_KEY }}
          OPENAI_API_KEY: ${{ secrets.OPENAI_API_KEY }}
          ANTHROPIC_API_KEY: ${{ secrets.ANTHROPIC_API_KEY }}
<<<<<<< HEAD
        run: make ci-all-tests

      - name: Upload test results
        if: success() || failure()
        uses: actions/upload-artifact@v4
        with:
          name: test-reports
          path: reports/**
          if-no-files-found: error
=======
          COOKIE_FUN_API_KEY: ${{ secrets.COOKIE_FUN_API_KEY }}
        run: make all-tests
>>>>>>> 1d780602
<|MERGE_RESOLUTION|>--- conflicted
+++ resolved
@@ -43,17 +43,5 @@
           ALCHEMY_API_KEY: ${{ secrets.ALCHEMY_API_KEY }}
           OPENAI_API_KEY: ${{ secrets.OPENAI_API_KEY }}
           ANTHROPIC_API_KEY: ${{ secrets.ANTHROPIC_API_KEY }}
-<<<<<<< HEAD
-        run: make ci-all-tests
-
-      - name: Upload test results
-        if: success() || failure()
-        uses: actions/upload-artifact@v4
-        with:
-          name: test-reports
-          path: reports/**
-          if-no-files-found: error
-=======
           COOKIE_FUN_API_KEY: ${{ secrets.COOKIE_FUN_API_KEY }}
-        run: make all-tests
->>>>>>> 1d780602
+        run: make all-tests