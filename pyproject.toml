--- conflicted
+++ resolved
@@ -47,12 +47,9 @@
 types-requests = ">=2.31.0.6"
 python-dotenv = "^1.0.1"
 eth-typing = "3.5.2"
-<<<<<<< HEAD
 pandas-stubs = "2.2.3.241126"
-=======
 pytest-html = "^4.1.1"
 pytest-cov = "^6.0.0"
->>>>>>> 0f406854
 
 [tool.poetry]
 include = [
