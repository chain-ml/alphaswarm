--- conflicted
+++ resolved
@@ -45,22 +45,17 @@
     def __del__(self) -> None:
         if self._loop and self._loop.is_running():
             self._loop.close()
+        self._loop = asyncio.new_event_loop()
+
+    def __del__(self) -> None:
+        if self._loop and self._loop.is_running():
+            self._loop.close()
 
     def forward(self, message: str, confidence: float, priority: str, image_path: Optional[str] = None) -> str:
         message_to_send = self.format_alert_message(message=message, confidence=confidence, priority=priority)
 
-<<<<<<< HEAD
-        async def send_message():
-            await self._telegram_app.send_message(chat_id=self.chat_id, message=message_to_send)
-            if image_path:
-                try:
-                    await self._telegram_app.send_image(chat_id=self.chat_id, image_path=image_path)
-                except Exception as e:
-                    logger.error(f"Error sending image: {e}. Skipping image.")
-=======
         async def send_message() -> None:
             await self._telegram_app.send_message(chat_id=self.chat_id, message=message_to_send)
->>>>>>> 0f406854
 
         self._loop.run_until_complete(send_message())
 
