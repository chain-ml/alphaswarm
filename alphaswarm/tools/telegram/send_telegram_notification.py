--- conflicted
+++ resolved
@@ -48,21 +48,17 @@
 
     def forward(self, message: str, confidence: float, priority: str, image_path: Optional[str] = None) -> str:
         message_to_send = self.format_alert_message(message=message, confidence=confidence, priority=priority)
-<<<<<<< HEAD
-        asyncio.run(self._telegram_app.send_message(chat_id=self.chat_id, message=message_to_send))
-        if image_path:
-            try:
-                asyncio.run(self._telegram_app.send_image(chat_id=self.chat_id, image_path=image_path))
-            except Exception as e:
-                logger.error(f"Error sending image: {e}. Skipping image.")
-=======
 
         async def send_message():
             await self._telegram_app.send_message(chat_id=self.chat_id, message=message_to_send)
+            if image_path:
+                try:
+                    await self._telegram_app.send_image(chat_id=self.chat_id, image_path=image_path)
+                except Exception as e:
+                    logger.error(f"Error sending image: {e}. Skipping image.")
 
         self._loop.run_until_complete(send_message())
 
->>>>>>> 4d96b0f5
         return "Message sent successfully"
 
     @classmethod
