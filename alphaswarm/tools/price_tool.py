from datetime import UTC, datetime
from typing import Any

import requests
from smolagents import Tool


class PriceTool(Tool):
    """Tool for getting current price of crypto tokens using CoinGecko API"""

    name = "price_tool"
    description = """
    Get the current price of a cryptocurrency in USD.
    Supports major tokens like 'bitcoin', 'ethereum', etc.
    Returns price and 24h price change percentage.
    """
    inputs = {
        "token_id": {
            "type": "string",
            "required": True,
            "description": "The CoinGecko token ID (e.g., 'bitcoin', 'ethereum')",
        }
    }
    output_type = "object"

    def __init__(self, *args: Any, **kwargs: Any) -> None:
        super().__init__(*args, **kwargs)
        self.base_url = "https://api.coingecko.com/api/v3"
        self.session = requests.Session()

    def __del__(self) -> None:
        """Cleanup the session when the tool is destroyed"""
        self.session.close()

    def forward(self, token_id: str) -> str:
        """
        Fetch current price and 24h change for a given token

        Args:
            token_id: CoinGecko token ID (e.g., 'bitcoin', 'ethereum')
        """
        try:
            url = f"{self.base_url}/simple/price"
            params = {"ids": token_id, "vs_currencies": "usd", "include_24hr_change": "true"}

            response = self.session.get(url, params=params, timeout=10)

            if response.status_code != 200:
                return f"Error: Could not fetch price for {token_id} (Status: {response.status_code})"

            data = response.json()

            if token_id not in data:
                return f"Error: Token '{token_id}' not found"

            price = data[token_id]["usd"]
            change_24h = data[token_id]["usd_24h_change"]

            timestamp = datetime.now(UTC).strftime("%Y-%m-%d %H:%M:%S UTC")
            return f"[{timestamp}] {token_id.upper()}\n" f"Price: ${price:,.2f}\n" f"24h Change: {change_24h:+.2f}%"

        except requests.RequestException as e:
            return f"Network error: {str(e)}"
        except Exception as e:
<<<<<<< HEAD
            return f"Error fetching price: {str(e)}"

    def __del__(self) -> None:
        """Cleanup the session when the tool is destroyed"""
        self.session.close()
=======
            return f"Error fetching price: {str(e)}"
>>>>>>> d3c303e0
<|MERGE_RESOLUTION|>--- conflicted
+++ resolved
@@ -62,12 +62,4 @@
         except requests.RequestException as e:
             return f"Network error: {str(e)}"
         except Exception as e:
-<<<<<<< HEAD
-            return f"Error fetching price: {str(e)}"
-
-    def __del__(self) -> None:
-        """Cleanup the session when the tool is destroyed"""
-        self.session.close()
-=======
-            return f"Error fetching price: {str(e)}"
->>>>>>> d3c303e0
+            return f"Error fetching price: {str(e)}"