import logging
from typing import Any

from alphaswarm.config import Config
from alphaswarm.services.exchanges import DEXFactory, SwapResult
from alphaswarm.tools.exchanges.get_token_price_tool import TokenQuote
from smolagents import Tool

logger = logging.getLogger(__name__)


class ExecuteTokenSwapTool(Tool):
    """Tool for executing token swaps on supported DEXes."""

    name = "execute_token_swap"
    description = ("Execute a token swap on a supported DEX (Uniswap V2/V3 on Ethereum and Base chains). "
                   f"Returns a {SwapResult.__name__} details of the transaction.")
    inputs = {
<<<<<<< HEAD
        "quote": {
            "type": "object",
            "description": f"A {TokenQuote.__name__} previously generated",
=======
        "token_out": {
            "type": "string",
            "description": "The address of the token being bought (out from the pool)",
        },
        "token_in": {
            "type": "string",
            "description": "The address of the token being sold (in the pool)",
        },
        "amount_in": {"type": "number", "description": "The amount token_in to be sold", "required": True},
        "chain": {
            "type": "string",
            "description": "The chain to execute the swap on",
            "enum": ["solana", "base", "ethereum", "ethereum_sepolia"],
            "nullable": True,
            "default": "ethereum",
        },
        "dex_type": {
            "type": "string",
            "description": "The DEX type to use",
            "enum": ["uniswap_v2", "uniswap_v3", "jupiter"],
            "nullable": True,
            "default": "uniswap_v3",
>>>>>>> cb9f3644
        },
        "slippage_bps": {
            "type": "integer",
            "description": "Maximum slippage in basis points (e.g., 100 = 1%)",
            "nullable": True,
        },
    }
    output_type = "object"

    def __init__(self, config: Config, *args: Any, **kwargs: Any) -> None:
        super().__init__(*args, **kwargs)
        self.config = config

    def forward(
        self,
        *,
        quote: TokenQuote,
        slippage_bps: int = 100,
    ) -> SwapResult:
        """Execute a token swap."""
        # Create DEX client
        dex_client = DEXFactory.create(dex_name=quote.dex, config=self.config, chain=quote.chain)

        # Get wallet address and private key from chain config
        # chain_config = self.config.get_chain_config(quote.chain)
        # token_in_info = chain_config.get_token_info_by_address(token_in)
        # token_out_info = chain_config.get_token_info_by_address(token_out)

        # Log token details
        # logger.info(
        #     f"Swapping {amount_in} {token_in_info.symbol} ({token_in_info.address}) for {token_out_info.symbol} ({token_out_info.address}) on {chain}"
        # )

        # Execute swap
        return dex_client.swap(
            quote=quote.quote,
            slippage_bps=slippage_bps,
        )<|MERGE_RESOLUTION|>--- conflicted
+++ resolved
@@ -16,34 +16,9 @@
     description = ("Execute a token swap on a supported DEX (Uniswap V2/V3 on Ethereum and Base chains). "
                    f"Returns a {SwapResult.__name__} details of the transaction.")
     inputs = {
-<<<<<<< HEAD
         "quote": {
             "type": "object",
             "description": f"A {TokenQuote.__name__} previously generated",
-=======
-        "token_out": {
-            "type": "string",
-            "description": "The address of the token being bought (out from the pool)",
-        },
-        "token_in": {
-            "type": "string",
-            "description": "The address of the token being sold (in the pool)",
-        },
-        "amount_in": {"type": "number", "description": "The amount token_in to be sold", "required": True},
-        "chain": {
-            "type": "string",
-            "description": "The chain to execute the swap on",
-            "enum": ["solana", "base", "ethereum", "ethereum_sepolia"],
-            "nullable": True,
-            "default": "ethereum",
-        },
-        "dex_type": {
-            "type": "string",
-            "description": "The DEX type to use",
-            "enum": ["uniswap_v2", "uniswap_v3", "jupiter"],
-            "nullable": True,
-            "default": "uniswap_v3",
->>>>>>> cb9f3644
         },
         "slippage_bps": {
             "type": "integer",
