--- conflicted
+++ resolved
@@ -30,13 +30,8 @@
     name = "get_token_price"
     description = (
         "Get the current price of a token pair from available DEXes. "
-<<<<<<< HEAD
-        f"Returns a list of {TokenQuote.__name__} object."
+        f"Returns a {TokenPriceResult.__name__} object containing a list of {TokenQuote.__name__} objects."
         "Examples: 'Get the price of 1 ETH in USDC on ethereum', 'Get the price of 1 GIGA in SOL on solana'"
-=======
-        "Returns a TokenPriceResult object, which contains list of prices. "
-        "Result prices are expressed in amount of token_out per token_in. "
->>>>>>> cb9f3644
     )
     inputs = {
         "token_out": {
