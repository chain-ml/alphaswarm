from __future__ import annotations

from pathlib import Path
from typing import Any, Dict, List

from alphaswarm import BASE_PATH
<<<<<<< HEAD
from alphaswarm.core.llm import LLMFunctionTemplated
=======
from alphaswarm.core.llm.llm_function import LLMFunctionFromPromptFiles
from alphaswarm.core.tool import AlphaSwarmToolBase
>>>>>>> f92d3fde
from pydantic import BaseModel, Field

from ..strategy import Strategy

TOOLS_PATH = Path(BASE_PATH) / "alphaswarm" / "tools"


class AlertItem(BaseModel):
    # Core token identification
    metadata: Dict[str, Any] = Field(
        description="Token metadata including symbol, address, chain, and any other relevant token information",
        default_factory=dict,
    )

    # Alert details
    rule_description: str = Field(description="Description of the rule that was triggered")
    value: float = Field(description="The measured value related to this alert")
    supporting_data: Dict[str, Any] = Field(
        description="Additional context about why this rule was triggered, including relevant metrics or observations",
        default_factory=dict,
    )


class StrategyAnalysis(BaseModel):
    summary: str = Field(description="A concise summary of the overall analysis and key findings")
    alerts: List[AlertItem] = Field(description="List of triggered rules and their details", default_factory=list)


class AnalyzeTradingStrategy(AlphaSwarmToolBase):
    """Analyze the trading strategy against the provided data and decide if any of the strategy rules are triggered."""

    def __init__(self, strategy: Strategy, *args: Any, **kwargs: Any) -> None:
        super().__init__(*args, **kwargs)
        self.strategy = strategy

        # Init the LLMFunction
        prompts_path = TOOLS_PATH / "strategy_analysis" / "generic" / "prompts"
        self._llm_function = LLMFunctionTemplated.from_files(
            model_id=strategy.model_id,
            response_model=StrategyAnalysis,
            system_prompt_path=str(prompts_path / "system_prompt.md"),
            user_prompt_path=str(prompts_path / "user_prompt.md"),
        )

    def forward(self, token_data: str) -> StrategyAnalysis:
        """
        Args:
            token_data: A JSON-formatted string containing the token data to analyze, keyed by token symbol.
        """
        response = self._llm_function.execute(
            user_prompt_params={
                "token_data": token_data,
                "strategy_rules": self.strategy.rules,
            }
        )
        return response<|MERGE_RESOLUTION|>--- conflicted
+++ resolved
@@ -4,12 +4,8 @@
 from typing import Any, Dict, List
 
 from alphaswarm import BASE_PATH
-<<<<<<< HEAD
+from alphaswarm.core.tool import AlphaSwarmToolBase
 from alphaswarm.core.llm import LLMFunctionTemplated
-=======
-from alphaswarm.core.llm.llm_function import LLMFunctionFromPromptFiles
-from alphaswarm.core.tool import AlphaSwarmToolBase
->>>>>>> f92d3fde
 from pydantic import BaseModel, Field
 
 from ..strategy import Strategy
