--- conflicted
+++ resolved
@@ -156,8 +156,7 @@
             env_var = value["fromEnvVar"]
             env_value = os.getenv(env_var, "")
             if not env_value:
-                logger.warning(f"Required environment variable {env_var} not found in .env file")
-                return ""
+                raise ValueError(f"Environment variable {env_var} not found")
             return env_value
         return value
 
@@ -307,44 +306,52 @@
         values = self._config["trading_venues"]["jupiter"]["settings"]
         return JupiterSettings(**values)
 
-<<<<<<< HEAD
-    def get_llm_config(self) -> LLMConfig:
-        """Determine LLM provider and model based on available API keys"""
-        if os.getenv("OPENAI_API_KEY"):
+    def get_default_llm_config(self, provider: str) -> LLMConfig:
+        """Get LLM configuration for a specific provider.
+        
+        Args:
+            provider: The LLM provider to use ("openai" or "anthropic")
+            
+        Raises:
+            ValueError: If the API key for the requested provider is not configured
+        """
+        if provider == "openai":
+            if not os.getenv("OPENAI_API_KEY"):
+                raise ValueError("OpenAI API key not found in environment variables")
             return LLMConfig(
                 provider="openai",
-                model_id=os.getenv("DEFAULT_OPENAI_MODEL", "gpt-4o-mini")
+                model_id=os.getenv("DEFAULT_OPENAI_MODEL", "gpt-4")
             )
-        elif os.getenv("ANTHROPIC_API_KEY"):
+        elif provider == "anthropic":
+            if not os.getenv("ANTHROPIC_API_KEY"):
+                raise ValueError("Anthropic API key not found in environment variables")
             return LLMConfig(
                 provider="anthropic",
-                model_id=os.getenv("DEFAULT_ANTHROPIC_MODEL", "claude-3-sonnet-20240229")
+                model_id=os.getenv("DEFAULT_ANTHROPIC_MODEL", "claude-3-5-sonnet-20241022")
             )
         else:
-            raise ValueError("No LLM API keys found in environment variables")
-=======
-
-def get_wallets_info() -> Sequence[WalletInfo]:
-    """Get wallet information from environment variables for all supported chains.
-
-    Returns:
-        Sequence[WalletInfo]: List of wallet information objects.
-    """
-    wallet_env_mapping = {
-        "ethereum": "ETH_WALLET_ADDRESS",
-        "ethereum_sepolia": "ETH_SEPOLIA_WALLET_ADDRESS",
-        "base": "BASE_WALLET_ADDRESS",
-        "base_sepolia": "BASE_SEPOLIA_WALLET_ADDRESS",
-        "solana": "SOL_WALLET_ADDRESS",
-        "solana_devnet": "SOL_DEVNET_WALLET_ADDRESS",
-        "solana_testnet": "SOL_TESTNET_WALLET_ADDRESS",
-    }
-
-    wallets = []
-    for chain, env_var in wallet_env_mapping.items():
-        address = os.getenv(env_var)
-        if address:
-            wallets.append(WalletInfo(address=address, chain=chain))
-
-    return wallets
->>>>>>> f92d3fde
+            raise ValueError(f"Unsupported LLM provider: {provider}")
+
+    def get_wallets_info() -> Sequence[WalletInfo]:
+        """Get wallet information from environment variables for all supported chains.
+
+        Returns:
+            Sequence[WalletInfo]: List of wallet information objects.
+        """
+        wallet_env_mapping = {
+            "ethereum": "ETH_WALLET_ADDRESS",
+            "ethereum_sepolia": "ETH_SEPOLIA_WALLET_ADDRESS",
+            "base": "BASE_WALLET_ADDRESS",
+            "base_sepolia": "BASE_SEPOLIA_WALLET_ADDRESS",
+            "solana": "SOL_WALLET_ADDRESS",
+            "solana_devnet": "SOL_DEVNET_WALLET_ADDRESS",
+            "solana_testnet": "SOL_TESTNET_WALLET_ADDRESS",
+        }
+
+        wallets = []
+        for chain, env_var in wallet_env_mapping.items():
+            address = os.getenv(env_var)
+            if address:
+                wallets.append(WalletInfo(address=address, chain=chain))
+
+        return wallets