import asyncio
import logging

from telegram import Update
from telegram.constants import ParseMode
from telegram.ext import Application, CommandHandler, ContextTypes, MessageHandler, filters

from ..agent import AlphaSwarmAgent
from ..agent_client import AlphaSwarmAgentClient, ChatMessage, Context

logger = logging.getLogger(__name__)


class TelegramApp:
    def __init__(self, bot_token: str) -> None:
        self._app = Application.builder().token(bot_token).build()

    async def _start(self) -> None:
        """Start the bot"""
        await self._app.initialize()
        await self._app.start()
<<<<<<< HEAD
        if self._app.updater is not None:
            await self._app.updater.start_polling()
=======
        updater = self._app.updater
        if updater:
            await updater.start_polling()
>>>>>>> d3c303e0
        logger.info("Telegram bot started successfully")

    async def _stop(self) -> None:
        """Stop the bot"""
        updater = self._app.updater
        if updater:
            await updater.stop()
        await self._app.stop()
<<<<<<< HEAD
        if self._app.updater is not None:
            await self._app.updater.stop()
=======
>>>>>>> d3c303e0
        await self._app.shutdown()

    async def send_message(self, chat_id: int, *, message: str, parse_mode: str = ParseMode.MARKDOWN) -> None:
        """Send a message to a specific chat"""
        try:
            await self._app.bot.send_message(chat_id=chat_id, text=message, parse_mode=parse_mode)
        except Exception as e:
            logger.error(f"Failed to send Telegram message: {e}")
            raise e


class TelegramBot(TelegramApp, AlphaSwarmAgentClient[Update]):
    def __init__(self, agent: AlphaSwarmAgent, bot_token: str) -> None:
        TelegramApp.__init__(self, bot_token)
        AlphaSwarmAgentClient.__init__(self, agent=agent, client_id="telegram")

        self.message_queue: asyncio.Queue = asyncio.Queue()

        # Add command handlers
        self._app.add_handler(CommandHandler("start", self._start_command))
        self._app.add_handler(CommandHandler("help", self._help_command))
        self._app.add_handler(CommandHandler("id", self._id_command))
        self._app.add_handler(CommandHandler("chat", self._handle_chat_command))
        self._app.add_handler(CommandHandler("alpha", self._handle_chat_command))  # Use same handler for both

        # Add message handler for non-command messages
        self._app.add_handler(MessageHandler(filters.TEXT & ~filters.COMMAND, self._handle_chat_message))

    async def _start_command(self, update: Update, context: ContextTypes.DEFAULT_TYPE) -> None:
        """Handle /start command"""
        if update.message is None:
            raise ValueError("missing message")
        welcome_message = self._build_welcome_message(update)
        await update.message.reply_text(welcome_message, parse_mode=ParseMode.MARKDOWN)

    async def _help_command(self, update: Update, context: ContextTypes.DEFAULT_TYPE) -> None:
        """Handle /help command"""
        help_message = """🤖 *AlphaSwarm Assistant*

I can help you with:
- Getting token prices (e.g. "What's the price of ETH in USDC?")
- Checking social metrics (e.g. "Show me AIXBT's social metrics")
- Analyzing strategies (e.g. "Analyze the eth_usdc_basic strategy")
- Checking positions (e.g. "What's my ETH balance?")

*Commands:*
/start - Start the bot and get your Chat ID
/help - Show this help message
/id - Show your Chat ID (needed for notifications)

You can also just chat with me naturally!"""

        if update.message is None:
            raise ValueError("missing message")
        await update.message.reply_text(help_message, parse_mode=ParseMode.MARKDOWN)

    async def _id_command(self, update: Update, context: ContextTypes.DEFAULT_TYPE) -> None:
        """Handle /id command"""
        if update.message is None:
            raise ValueError("missing message")
        chat_id = self._get_chat_id(update)
        await update.message.reply_text(f"Your Chat ID: `{chat_id}`", parse_mode=ParseMode.MARKDOWN)

    async def _handle_chat_command(self, update: Update, context: ContextTypes.DEFAULT_TYPE) -> None:

        if update.message is None:
            raise ValueError("missing message")

        try:
            chat_id = self._get_chat_id(update)
            # Get the message content after the command
            if update.message.text is None:
                raise ValueError("missing message text")

            current_message = update.message.text.split(" ", 1)[1] if " " in update.message.text else ""
            if not current_message.strip():
                await update.message.reply_text("Please provide a message after the command.")
                return

            logger.info(f"Processing command message: '{current_message}'")
            self.message_queue.put_nowait(Context(context=update, message=current_message, id=chat_id))

        except Exception as e:
            logger.error(f"Error processing message: {str(e)}", exc_info=True)
            await update.message.reply_text(f"Sorry, I encountered an error: {str(e)}")

    async def _handle_chat_message(self, update: Update, context: ContextTypes.DEFAULT_TYPE) -> None:
        """Handle non-command messages"""
        if update.message is None:
            raise ValueError("missing message")

        try:
            chat_id = self._get_chat_id(update)
            if update.message.text is None:
                raise ValueError("missing message text")
            current_message = update.message.text
            logger.info(f"Processing regular message: '{current_message}'")
            self.message_queue.put_nowait(Context(context=update, message=current_message, id=chat_id))

        except Exception as e:
            logger.error(f"Error processing message: {str(e)}", exc_info=True)
            await update.message.reply_text(f"Sorry, I encountered an error: {str(e)}")

    async def on_agent_response(self, context: Context[Update], message: ChatMessage) -> None:
        update = context.context
        if update.message is None:
            raise ValueError("missing message")
        await update.message.reply_text(message.content, parse_mode="Markdown")

    async def on_agent_error(self, context: Context[Update], error: ChatMessage) -> None:
        update = context.context
        if update.message is None:
            raise ValueError("missing message")
        await update.message.reply_text(error.content, parse_mode="Markdown")

    async def on_start(self) -> None:
        await self._start()

    async def on_stop(self) -> None:
        await self._stop()

    async def get_message(self) -> Context[Update]:
        return await self.message_queue.get()

    def _get_chat_id(self, update: Update) -> int:
        if update.effective_chat is None:
            raise ValueError("missing effective_chat")
        chat_id = update.effective_chat.id
        return chat_id

    def _build_welcome_message(self, update: Update) -> str:
        chat_id = self._get_chat_id(update)
        welcome_message = f"""👋 Welcome to AlphaSwarm!

Your Chat ID: `{chat_id}`
⚠️ Save this ID to receive notifications!

Use /help to see available commands, or just chat with me naturally about:
- Token prices
- Social metrics
- Trading strategies
- Portfolio positions"""
        return welcome_message<|MERGE_RESOLUTION|>--- conflicted
+++ resolved
@@ -19,14 +19,9 @@
         """Start the bot"""
         await self._app.initialize()
         await self._app.start()
-<<<<<<< HEAD
-        if self._app.updater is not None:
-            await self._app.updater.start_polling()
-=======
         updater = self._app.updater
         if updater:
             await updater.start_polling()
->>>>>>> d3c303e0
         logger.info("Telegram bot started successfully")
 
     async def _stop(self) -> None:
@@ -35,11 +30,6 @@
         if updater:
             await updater.stop()
         await self._app.stop()
-<<<<<<< HEAD
-        if self._app.updater is not None:
-            await self._app.updater.stop()
-=======
->>>>>>> d3c303e0
         await self._app.shutdown()
 
     async def send_message(self, chat_id: int, *, message: str, parse_mode: str = ParseMode.MARKDOWN) -> None:
