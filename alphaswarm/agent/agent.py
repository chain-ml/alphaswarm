--- conflicted
+++ resolved
@@ -49,18 +49,9 @@
     def _build_context(self, current_message: str) -> str:
         messages = [
             "# User Context",
-<<<<<<< HEAD
-            # "## Base Wallet Address",
-            # str(self._wallet_address),
-            # "",
-            # "## Strategy Config\n\n```strategy_config```\n\n",  # To be replaced by a user context management solution
-            # load_strategy_config(),
-            # "\n\n```\n",
-=======
             "## Strategy Rules\n\n```",
             self._strategy_rules,
             "\n\n```\n",
->>>>>>> d0e372a1
             "",
             "## Messages",
             current_message,
