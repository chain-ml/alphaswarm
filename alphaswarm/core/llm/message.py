--- conflicted
+++ resolved
@@ -27,11 +27,7 @@
     cache_control: Optional[CacheControl] = None
 
     @classmethod
-<<<<<<< HEAD
-    def default(cls, text: str) -> Self:
-=======
     def default(cls, text: str) -> TextContentBlock:
->>>>>>> d3c303e0
         """Creates a default text content block without caching."""
         return cls(type="text", text=text)
 
