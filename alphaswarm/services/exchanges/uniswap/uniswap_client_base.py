import logging
from abc import abstractmethod
from decimal import Decimal
from typing import List, Tuple

from alphaswarm.config import Config, TokenInfo
from alphaswarm.services.chains.evm import ERC20Contract, EVMClient, EVMSigner
from alphaswarm.services.exchanges.base import DEXClient, SwapResult
<<<<<<< HEAD
from eth_account import Account
from eth_account.signers.local import LocalAccount
=======
>>>>>>> 4d96b0f5
from eth_typing import ChecksumAddress, HexAddress
from web3.types import TxReceipt

# Set up logger
logger = logging.getLogger(__name__)


class UniswapClientBase(DEXClient):
    def __init__(self, config: Config, chain: str, version: str) -> None:
        super().__init__(config, chain)
        self.version = version
        self._evm_client = EVMClient(self.config, self.chain)
<<<<<<< HEAD
        self._web3 = self._evm_client.client
=======
>>>>>>> 4d96b0f5
        self._router = self._get_router(self.chain)
        self._factory = self._get_factory(self.chain)

        logger.info(f"Created {self.__class__.__name__} instance for chain {self.chain}")

    # TODO this would need to become an input parameter for relevant functions
    def get_signer(self) -> EVMSigner:
        return EVMSigner(self.chain_config.private_key)
<<<<<<< HEAD
=======

    @property
    def wallet_address(self) -> ChecksumAddress:
        return EVMClient.to_checksum_address(self.chain_config.wallet_address)
>>>>>>> 4d96b0f5

    @abstractmethod
    def _get_router(self, chain: str) -> ChecksumAddress:
        pass

    @abstractmethod
    def _get_factory(self, chain: str) -> ChecksumAddress:
        pass

    @abstractmethod
    def _swap(
        self, base: TokenInfo, quote: TokenInfo, address: str, quote_wei: int, slippage_bps: int
    ) -> List[TxReceipt]:
        pass

    @abstractmethod
    def _get_token_price(self, base_token: TokenInfo, quote_token: TokenInfo) -> Decimal:
        pass

    @abstractmethod
    def _get_markets_for_tokens(self, tokens: List[TokenInfo]) -> List[Tuple[TokenInfo, TokenInfo]]:
        pass

    @staticmethod
    def _get_final_swap_amount_received(
        swap_receipt: TxReceipt, token_address: HexAddress, user_address: str, token_decimals: int
    ) -> Decimal:
        """Calculate the final amount of tokens received from a swap by parsing Transfer events.

        Looks through the transaction receipt logs for Transfer events where the recipient matches
        the user's address and sums up the transferred amounts.

        Args:
            swap_receipt (dict): The transaction receipt from the swap
            token_address (HexAddress): Hexed Address of the token to track transfers for
            user_address (str): Address of the user receiving the tokens
            token_decimals (int): Number of decimals for the token

        Returns:
            Decimal: Total amount of tokens received, normalized by token decimals
        """

        TRANSFER_SIG = "0xddf252ad1be2c89b69c2b068fc378daa952ba7f163c4a11628f55a4df523b3ef"

        total_received = 0  # Might be multiple logs if multi-hop or partial fills

        for log in swap_receipt["logs"]:
            if (
                log["address"].lower() == token_address.lower()
                and len(log["topics"]) == 3
                and log["topics"][0].hex().lower() == TRANSFER_SIG
            ):
                # Decode 'from' and 'to'
                # from_addr = "0x" + log["topics"][1].hex()[-40:]
                to_addr = "0x" + log["topics"][2].hex()[-40:]

                if to_addr.lower() == user_address.lower():
                    raw_amount = int(log["data"].hex(), 16)
                    total_received += raw_amount

        # Convert to human-readable amount
        return Decimal(total_received) / (10**token_decimals)

    def swap(
        self,
        base_token: TokenInfo,
        quote_token: TokenInfo,
        quote_amount: Decimal,
        slippage_bps: int = 100,
    ) -> SwapResult:
        """Execute a token swap on Uniswap.

        Args:
            base_token: TokenInfo object for the token being sold
            quote_token: TokenInfo object for the token being bought
            quote_amount: Amount of quote_token to spend (output amount)
            slippage_bps: Maximum allowed slippage in basis points (1 bp = 0.01%)

        Returns:
            SwapResult: Result object containing success status, transaction hash and any error details

        Note:
            Private key is read from environment variables via config for the specified chain.
        """
        logger.info(f"Initiating token swap for {quote_token.symbol} to {base_token.symbol}")

<<<<<<< HEAD
        # Set up account
        account: LocalAccount = Account.from_key(private_key)
        wallet_address = account.address
        logger.info(f"Wallet address: {wallet_address}")
=======
        logger.info(f"Wallet address: {self.wallet_address}")
>>>>>>> 4d96b0f5

        # Create contract instances
        base_contract = ERC20Contract(self._evm_client, base_token.checksum_address)
        quote_contract = ERC20Contract(self._evm_client, quote_token.checksum_address)

        # Gas balance
<<<<<<< HEAD
        gas_balance = self._evm_client.get_native_balance(account.address)

        # Log balances
        base_balance = base_token.convert_from_wei(base_contract.get_balance(wallet_address))
        quote_balance = quote_token.convert_from_wei(quote_contract.get_balance(wallet_address))
=======
        gas_balance = self._evm_client.get_native_balance(self.wallet_address)

        # Log balances
        base_balance = base_token.convert_from_wei(base_contract.get_balance(self.wallet_address))
        quote_balance = quote_token.convert_from_wei(quote_contract.get_balance(self.wallet_address))
>>>>>>> 4d96b0f5
        eth_balance = Decimal(gas_balance) / (10**18)

        logger.info(f"Balance of {base_token.symbol}: {base_balance:,.8f}")
        logger.info(f"Balance of {quote_token.symbol}: {quote_balance:,.8f}")
        logger.info(f"ETH balance for gas: {eth_balance:,.6f}")
        quote_wei = quote_token.convert_to_wei(quote_amount)

        assert quote_balance > 0, f"Cannot perform swap, as you have zero {quote_token.symbol} needed to swap"

        # Each DEX trade is two transactions
        # 1) ERC-20.approve()
        # 2) swap (various functions)

<<<<<<< HEAD
        receipts = self._swap(base_token, quote_token, wallet_address, quote_wei, slippage_bps)
=======
        receipts = self._swap(base_token, quote_token, self.wallet_address, quote_wei, slippage_bps)
>>>>>>> 4d96b0f5

        # Get the actual amount of base token received from the swap receipt
        swap_receipt = receipts[1]
        base_amount = self._get_final_swap_amount_received(
            swap_receipt, base_token.checksum_address, self.wallet_address, base_token.decimals
        )

        return SwapResult.build_success(
            base_amount=base_amount,
            quote_amount=quote_amount,
            tx_hash=swap_receipt["transactionHash"],  # Return the swap tx hash, not the approve tx
        )

    def _approve_token_spend(self, quote: TokenInfo, raw_amount: int) -> TxReceipt:
        """Handle token approval and return fresh nonce and approval receipt.

        Args:
            quote: Quote token info
            raw_amount: Raw amount to approve

        Returns:
            TxReceipt: approval_receipt

        Raises:
            ValueError: If approval transaction fails
        """
        quote_contract = ERC20Contract(self._evm_client, quote.checksum_address)
        tx_receipt = quote_contract.approve(self.get_signer(), self._router, raw_amount)
        return tx_receipt

    def get_token_price(self, base_token: TokenInfo, quote_token: TokenInfo) -> Decimal:
        """Get token price using the appropriate Uniswap version.

        Gets the current price from either Uniswap V2 or V3 pools based on the client version.
        The price is returned in terms of base/quote (how much quote token per base token).

        Args:
            base_token (TokenInfo): Base token info (token being priced)
            quote_token (TokenInfo): Quote token info (denominator token)

        Returns:
            Decimal: Current price in base/quote terms
        """
        logger.debug(
            f"Getting price for {base_token.symbol}/{quote_token.symbol} on {self.chain} using Uniswap {self.version}"
        )

        return self._get_token_price(base_token=base_token, quote_token=quote_token)

    def get_markets_for_tokens(self, tokens: List[TokenInfo]) -> List[Tuple[TokenInfo, TokenInfo]]:
        """Get list of valid trading pairs between the provided tokens.

        Args:
            tokens: List of tokens to find trading pairs between

        Returns:
            List of token pairs (base, quote) that form valid markets
        """
        return self._get_markets_for_tokens(tokens)<|MERGE_RESOLUTION|>--- conflicted
+++ resolved
@@ -6,11 +6,6 @@
 from alphaswarm.config import Config, TokenInfo
 from alphaswarm.services.chains.evm import ERC20Contract, EVMClient, EVMSigner
 from alphaswarm.services.exchanges.base import DEXClient, SwapResult
-<<<<<<< HEAD
-from eth_account import Account
-from eth_account.signers.local import LocalAccount
-=======
->>>>>>> 4d96b0f5
 from eth_typing import ChecksumAddress, HexAddress
 from web3.types import TxReceipt
 
@@ -23,10 +18,6 @@
         super().__init__(config, chain)
         self.version = version
         self._evm_client = EVMClient(self.config, self.chain)
-<<<<<<< HEAD
-        self._web3 = self._evm_client.client
-=======
->>>>>>> 4d96b0f5
         self._router = self._get_router(self.chain)
         self._factory = self._get_factory(self.chain)
 
@@ -35,13 +26,10 @@
     # TODO this would need to become an input parameter for relevant functions
     def get_signer(self) -> EVMSigner:
         return EVMSigner(self.chain_config.private_key)
-<<<<<<< HEAD
-=======
 
     @property
     def wallet_address(self) -> ChecksumAddress:
         return EVMClient.to_checksum_address(self.chain_config.wallet_address)
->>>>>>> 4d96b0f5
 
     @abstractmethod
     def _get_router(self, chain: str) -> ChecksumAddress:
@@ -128,33 +116,18 @@
         """
         logger.info(f"Initiating token swap for {quote_token.symbol} to {base_token.symbol}")
 
-<<<<<<< HEAD
-        # Set up account
-        account: LocalAccount = Account.from_key(private_key)
-        wallet_address = account.address
-        logger.info(f"Wallet address: {wallet_address}")
-=======
         logger.info(f"Wallet address: {self.wallet_address}")
->>>>>>> 4d96b0f5
 
         # Create contract instances
         base_contract = ERC20Contract(self._evm_client, base_token.checksum_address)
         quote_contract = ERC20Contract(self._evm_client, quote_token.checksum_address)
 
         # Gas balance
-<<<<<<< HEAD
-        gas_balance = self._evm_client.get_native_balance(account.address)
-
-        # Log balances
-        base_balance = base_token.convert_from_wei(base_contract.get_balance(wallet_address))
-        quote_balance = quote_token.convert_from_wei(quote_contract.get_balance(wallet_address))
-=======
         gas_balance = self._evm_client.get_native_balance(self.wallet_address)
 
         # Log balances
         base_balance = base_token.convert_from_wei(base_contract.get_balance(self.wallet_address))
         quote_balance = quote_token.convert_from_wei(quote_contract.get_balance(self.wallet_address))
->>>>>>> 4d96b0f5
         eth_balance = Decimal(gas_balance) / (10**18)
 
         logger.info(f"Balance of {base_token.symbol}: {base_balance:,.8f}")
@@ -168,11 +141,7 @@
         # 1) ERC-20.approve()
         # 2) swap (various functions)
 
-<<<<<<< HEAD
-        receipts = self._swap(base_token, quote_token, wallet_address, quote_wei, slippage_bps)
-=======
         receipts = self._swap(base_token, quote_token, self.wallet_address, quote_wei, slippage_bps)
->>>>>>> 4d96b0f5
 
         # Get the actual amount of base token received from the swap receipt
         swap_receipt = receipts[1]
