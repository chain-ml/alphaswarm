import logging
from abc import abstractmethod
from decimal import Decimal
from typing import List, Tuple

from alphaswarm.config import ChainConfig, TokenInfo
from alphaswarm.services.chains.evm import ERC20Contract, EVMClient, EVMSigner
from alphaswarm.services.exchanges.base import DEXClient, SwapResult
from eth_typing import ChecksumAddress, HexAddress
from web3.types import TxReceipt

# Set up logger
logger = logging.getLogger(__name__)


class UniswapClientBase(DEXClient):
    def __init__(self, chain_config: ChainConfig, version: str) -> None:
        super().__init__(chain_config)
        self.version = version
<<<<<<< HEAD
        self._evm_client = EVMClient(chain_config)
        self._web3 = self._evm_client.client
        self._router = self._get_router()
        self._factory = self._get_factory()
=======
        self._evm_client = EVMClient(self.config, self.chain)
        self._router = self._get_router(self.chain)
        self._factory = self._get_factory(self.chain)
>>>>>>> a3d83636

        logger.info(f"Created {self.__class__.__name__} instance for chain {self.chain}")

    # TODO this would need to become an input parameter for relevant functions
    def get_signer(self) -> EVMSigner:
        return EVMSigner(self.chain_config.private_key)

    @property
    def wallet_address(self) -> ChecksumAddress:
        return EVMClient.to_checksum_address(self.chain_config.wallet_address)

    @abstractmethod
    def _get_router(self) -> ChecksumAddress:
        pass

    @abstractmethod
    def _get_factory(self) -> ChecksumAddress:
        pass

    @abstractmethod
    def _swap(
        self, base: TokenInfo, quote: TokenInfo, address: str, quote_wei: int, slippage_bps: int
    ) -> List[TxReceipt]:
        pass

    @abstractmethod
    def _get_token_price(self, base_token: TokenInfo, quote_token: TokenInfo) -> Decimal:
        pass

    @abstractmethod
    def _get_markets_for_tokens(self, tokens: List[TokenInfo]) -> List[Tuple[TokenInfo, TokenInfo]]:
        pass

    @staticmethod
    def _get_final_swap_amount_received(
        swap_receipt: TxReceipt, token_address: HexAddress, user_address: str, token_decimals: int
    ) -> Decimal:
        """Calculate the final amount of tokens received from a swap by parsing Transfer events.

        Looks through the transaction receipt logs for Transfer events where the recipient matches
        the user's address and sums up the transferred amounts.

        Args:
            swap_receipt (dict): The transaction receipt from the swap
            token_address (HexAddress): Hexed Address of the token to track transfers for
            user_address (str): Address of the user receiving the tokens
            token_decimals (int): Number of decimals for the token

        Returns:
            Decimal: Total amount of tokens received, normalized by token decimals
        """

        TRANSFER_SIG = "0xddf252ad1be2c89b69c2b068fc378daa952ba7f163c4a11628f55a4df523b3ef"

        total_received = 0  # Might be multiple logs if multi-hop or partial fills

        for log in swap_receipt["logs"]:
            if (
                log["address"].lower() == token_address.lower()
                and len(log["topics"]) == 3
                and log["topics"][0].hex().lower() == TRANSFER_SIG
            ):
                # Decode 'from' and 'to'
                # from_addr = "0x" + log["topics"][1].hex()[-40:]
                to_addr = "0x" + log["topics"][2].hex()[-40:]

                if to_addr.lower() == user_address.lower():
                    raw_amount = int(log["data"].hex(), 16)
                    total_received += raw_amount

        # Convert to human-readable amount
        return Decimal(total_received) / (10**token_decimals)

    def swap(
        self,
        base_token: TokenInfo,
        quote_token: TokenInfo,
        quote_amount: Decimal,
        slippage_bps: int = 100,
    ) -> SwapResult:
        """Execute a token swap on Uniswap.

        Args:
            base_token: TokenInfo object for the token being sold
            quote_token: TokenInfo object for the token being bought
            quote_amount: Amount of quote_token to spend (output amount)
            slippage_bps: Maximum allowed slippage in basis points (1 bp = 0.01%)

        Returns:
            SwapResult: Result object containing success status, transaction hash and any error details

        Note:
            Private key is read from environment variables via config for the specified chain.
        """
<<<<<<< HEAD
        private_key = self._chain_config.private_key
=======
>>>>>>> a3d83636
        logger.info(f"Initiating token swap for {quote_token.symbol} to {base_token.symbol}")

        logger.info(f"Wallet address: {self.wallet_address}")

        # Create contract instances
        base_contract = ERC20Contract(self._evm_client, base_token.checksum_address)
        quote_contract = ERC20Contract(self._evm_client, quote_token.checksum_address)

        # Gas balance
        gas_balance = self._evm_client.get_native_balance(self.wallet_address)

        # Log balances
        base_balance = base_token.convert_from_wei(base_contract.get_balance(self.wallet_address))
        quote_balance = quote_token.convert_from_wei(quote_contract.get_balance(self.wallet_address))
        eth_balance = Decimal(gas_balance) / (10**18)

        logger.info(f"Balance of {base_token.symbol}: {base_balance:,.8f}")
        logger.info(f"Balance of {quote_token.symbol}: {quote_balance:,.8f}")
        logger.info(f"ETH balance for gas: {eth_balance:,.6f}")
        quote_wei = quote_token.convert_to_wei(quote_amount)

        assert quote_balance > 0, f"Cannot perform swap, as you have zero {quote_token.symbol} needed to swap"

        # Each DEX trade is two transactions
        # 1) ERC-20.approve()
        # 2) swap (various functions)

        receipts = self._swap(base_token, quote_token, self.wallet_address, quote_wei, slippage_bps)

        # Get the actual amount of base token received from the swap receipt
        swap_receipt = receipts[1]
        base_amount = self._get_final_swap_amount_received(
            swap_receipt, base_token.checksum_address, self.wallet_address, base_token.decimals
        )

        return SwapResult.build_success(
            base_amount=base_amount,
            quote_amount=quote_amount,
            tx_hash=swap_receipt["transactionHash"],  # Return the swap tx hash, not the approve tx
        )

    def _approve_token_spend(self, quote: TokenInfo, raw_amount: int) -> TxReceipt:
        """Handle token approval and return fresh nonce and approval receipt.

        Args:
            quote: Quote token info
            raw_amount: Raw amount to approve

        Returns:
            TxReceipt: approval_receipt

        Raises:
            ValueError: If approval transaction fails
        """
        quote_contract = ERC20Contract(self._evm_client, quote.checksum_address)
        tx_receipt = quote_contract.approve(self.get_signer(), self._router, raw_amount)
        return tx_receipt

    def get_token_price(self, base_token: TokenInfo, quote_token: TokenInfo) -> Decimal:
        """Get token price using the appropriate Uniswap version.

        Gets the current price from either Uniswap V2 or V3 pools based on the client version.
        The price is returned in terms of base/quote (how much quote token per base token).

        Args:
            base_token (TokenInfo): Base token info (token being priced)
            quote_token (TokenInfo): Quote token info (denominator token)

        Returns:
            Decimal: Current price in base/quote terms
        """
        logger.debug(
            f"Getting price for {base_token.symbol}/{quote_token.symbol} on {self.chain} using Uniswap {self.version}"
        )

        return self._get_token_price(base_token=base_token, quote_token=quote_token)

    def get_markets_for_tokens(self, tokens: List[TokenInfo]) -> List[Tuple[TokenInfo, TokenInfo]]:
        """Get list of valid trading pairs between the provided tokens.

        Args:
            tokens: List of tokens to find trading pairs between

        Returns:
            List of token pairs (base, quote) that form valid markets
        """
        return self._get_markets_for_tokens(tokens)<|MERGE_RESOLUTION|>--- conflicted
+++ resolved
@@ -17,16 +17,9 @@
     def __init__(self, chain_config: ChainConfig, version: str) -> None:
         super().__init__(chain_config)
         self.version = version
-<<<<<<< HEAD
         self._evm_client = EVMClient(chain_config)
-        self._web3 = self._evm_client.client
         self._router = self._get_router()
         self._factory = self._get_factory()
-=======
-        self._evm_client = EVMClient(self.config, self.chain)
-        self._router = self._get_router(self.chain)
-        self._factory = self._get_factory(self.chain)
->>>>>>> a3d83636
 
         logger.info(f"Created {self.__class__.__name__} instance for chain {self.chain}")
 
@@ -121,10 +114,7 @@
         Note:
             Private key is read from environment variables via config for the specified chain.
         """
-<<<<<<< HEAD
-        private_key = self._chain_config.private_key
-=======
->>>>>>> a3d83636
+        private_key = self._config.get_chain_config(self.chain).private_key
         logger.info(f"Initiating token swap for {quote_token.symbol} to {base_token.symbol}")
 
         logger.info(f"Wallet address: {self.wallet_address}")
