from __future__ import annotations

import base64
import logging
from decimal import Decimal
from typing import Annotated, Any, Dict, List, Optional, Tuple
from urllib.parse import urlencode

import requests
from alphaswarm.config import ChainConfig, Config, JupiterSettings, JupiterVenue, TokenInfo
from alphaswarm.services import ApiException
from alphaswarm.services.chains.sol import SolanaClient, SolSigner
from alphaswarm.services.exchanges.base import DEXClient, QuoteResult, SwapResult
from pydantic import BaseModel, Field
<<<<<<< HEAD
=======
from pydantic.dataclasses import dataclass
from solders.transaction import VersionedTransaction
>>>>>>> a9685a5d

logger = logging.getLogger(__name__)


class SwapInfo(BaseModel):
    amm_key: Annotated[str, Field(alias="ammKey")]
    label: Annotated[Optional[str], Field(alias="label", default=None)]
    input_mint: Annotated[str, Field(alias="inputMint")]
    output_mint: Annotated[str, Field(alias="outputMint")]
    in_amount: Annotated[str, Field(alias="inAmount")]
    out_amount: Annotated[str, Field(alias="outAmount")]
    fee_amount: Annotated[str, Field(alias="feeAmount")]
    fee_mint: Annotated[str, Field(alias="feeMint")]

    def to_dict(self) -> Dict[str, Any]:
        return self.model_dump(by_alias=True)


class RoutePlan(BaseModel):
    swap_info: Annotated[SwapInfo, Field(alias="swapInfo")]
    percent: int


<<<<<<< HEAD
class JupiterQuote(BaseModel):
    # TODO capture more fields if needed
    out_amount: Annotated[Decimal, Field(alias="outAmount")]
    route_plan: Annotated[List[RoutePlan], Field(alias="routePlan")]
=======
@dataclass
class JupiterQuote:
    quote: Dict[str, Any]
>>>>>>> a9685a5d

    @property
    def out_amount(self) -> Decimal:
        return Decimal(self.quote["outAmount"])


class JupiterSwapTransaction:
    def __init__(self, swap_transaction: Dict[str, Any]):
        self._swap_transaction = swap_transaction

    @property
    def swap_transaction_base64(self) -> str:
        return self._swap_transaction["swapTransaction"]

    def decode_transaction(self) -> VersionedTransaction:
        tx_bytes = base64.b64decode(self.swap_transaction_base64)
        return VersionedTransaction.from_bytes(tx_bytes)


class JupiterClient(DEXClient[JupiterQuote]):
    """Client for Jupiter DEX on Solana"""

    def __init__(self, chain_config: ChainConfig, venue_config: JupiterVenue, settings: JupiterSettings) -> None:
        self._validate_chain(chain_config.chain)
        super().__init__(chain_config, JupiterQuote)
        self._settings = settings
        self._venue_config = venue_config
        self._client = SolanaClient(chain_config)
        logger.info(f"Initialized JupiterClient on chain '{self.chain}'")

    def _validate_chain(self, chain: str) -> None:
        if chain != "solana":
            raise ValueError(f"Chain '{chain}' not supported. JupiterClient only supports Solana chain")

    @property
    def wallet_address(self) -> str:
        return self._chain_config.wallet_address

    @property
    def signer(self) -> SolSigner:
        return SolSigner(self._chain_config.private_key)

    def swap(
        self,
        quote: QuoteResult[JupiterQuote],
        slippage_bps: int = 100,
    ) -> SwapResult:
        tx = self._build_swap_transaction(quote.quote)
        tx_signature = self._client.process(tx.decode_transaction(), self.signer)
        return SwapResult.build_success(quote.amount_out, quote.amount_in, str(tx_signature))

    def get_token_price(
        self, token_out: TokenInfo, token_in: TokenInfo, amount_in: Decimal
    ) -> QuoteResult[JupiterQuote]:
        # Verify tokens are on Solana
        if not token_out.chain == self.chain or not token_in.chain == self.chain:
            raise ValueError(f"Jupiter only supports Solana tokens. Got {token_out.chain} and {token_in.chain}")

        logger.debug(f"Getting amount_out for {token_out.symbol}/{token_in.symbol} on {token_out.chain} using Jupiter")

        # Prepare query parameters
        quote = self._get_quote(token_out, token_in, amount_in)

        # Calculate amount_out (token_out per token_in)
        raw_out = quote.out_amount
        amount_out = token_out.convert_from_wei(raw_out)
        # Log quote details
        logger.debug("Quote successful:")
        logger.debug(f"- Input: {amount_in} {token_in.symbol}")
        logger.debug(f"- Output: {amount_out} {token_out.symbol}")
        logger.debug(f"- Ratio: {amount_out/amount_in} {token_out.symbol}/{token_in.symbol}")

        return QuoteResult(
            quote=quote,
            token_in=token_in,
            token_out=token_out,
            amount_in=amount_in,
            amount_out=amount_out,
        )

    def _get_quote(self, token_out: TokenInfo, token_in: TokenInfo, amount_in: Decimal) -> JupiterQuote:
        params = {
            "inputMint": token_in.address,
            "outputMint": token_out.address,
            "swapMode": "ExactIn",
            "amount": str(token_in.convert_to_wei(amount_in)),
            "slippageBps": self._settings.slippage_bps,
            "restrictIntermediateTokens": "true",
        }

        url = f"{self._venue_config.quote_api_url}?{urlencode(params)}"
        response = requests.get(url)
        if response.status_code != 200:
            raise ApiException(response)
        quote = JupiterQuote(quote=response.json())
        return quote

    def _build_swap_transaction(self, quote: JupiterQuote) -> JupiterSwapTransaction:
        params = {
            "quoteResponse": quote.quote,
            "userPublicKey": self.wallet_address,
            "dynamicComputeUnitLimit": True,
        }
        headers = {
            "Content-Type": "application/json",
        }
        response = requests.post(self._venue_config.swap_api_url, json=params, headers=headers)
        if response.status_code != 200:
            raise ApiException(response)
        logger.debug(response.json())
        return JupiterSwapTransaction(response.json())

    def get_markets_for_tokens(self, tokens: List[TokenInfo]) -> List[Tuple[TokenInfo, TokenInfo]]:
        """Get list of valid trading pairs between the provided tokens.

        Args:
            tokens: List of TokenInfo objects to find trading pairs between

        Returns:
            List of tuples containing (base_token, quote_token) for each valid trading pair
        """
        raise NotImplementedError("Not yet implemented for Jupiter")

    @classmethod
    def from_config(cls, config: Config, chain: str) -> JupiterClient:
        chain_config = config.get_chain_config(chain)
        venue_config = config.get_venue_jupiter(chain=chain)
        return cls(chain_config=chain_config, venue_config=venue_config, settings=config.get_venue_settings_jupiter())<|MERGE_RESOLUTION|>--- conflicted
+++ resolved
@@ -12,11 +12,8 @@
 from alphaswarm.services.chains.sol import SolanaClient, SolSigner
 from alphaswarm.services.exchanges.base import DEXClient, QuoteResult, SwapResult
 from pydantic import BaseModel, Field
-<<<<<<< HEAD
-=======
 from pydantic.dataclasses import dataclass
 from solders.transaction import VersionedTransaction
->>>>>>> a9685a5d
 
 logger = logging.getLogger(__name__)
 
@@ -40,16 +37,8 @@
     percent: int
 
 
-<<<<<<< HEAD
 class JupiterQuote(BaseModel):
-    # TODO capture more fields if needed
-    out_amount: Annotated[Decimal, Field(alias="outAmount")]
-    route_plan: Annotated[List[RoutePlan], Field(alias="routePlan")]
-=======
-@dataclass
-class JupiterQuote:
     quote: Dict[str, Any]
->>>>>>> a9685a5d
 
     @property
     def out_amount(self) -> Decimal:
