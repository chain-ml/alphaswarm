import asyncio
import os
from typing import List

import dotenv
from alphaswarm.agent.agent import AlphaSwarmAgent
from alphaswarm.agent.clients import TerminalClient
from alphaswarm.config import BASE_PATH
<<<<<<< HEAD
from alphaswarm.tools.cookie.cookie_metrics import CookieMetricsBySymbol, CookieMetricsPaged
=======
from alphaswarm.tools.alchemy import AlchemyPriceHistoryBySymbol
from alphaswarm.tools.telegram import SendTelegramNotificationTool
>>>>>>> 04752c12
from alphaswarm.utils.file_utils import read_text_file_to_string
from lab.forecasting_agent.price_forecasting_tool import PriceForecastingTool
from smolagents import Tool


class ForecastingAgent(AlphaSwarmAgent):
    def __init__(self) -> None:
        tools: List[Tool] = [
<<<<<<< HEAD
            AlchemyContextTool(),
            CookieMetricsBySymbol(),
            CookieMetricsPaged(),
=======
            # AlchemyContextTool(),
            AlchemyPriceHistoryBySymbol(),
            # CookieMetricsBySymbol(),
>>>>>>> 04752c12
            PriceForecastingTool(),
            # DuckDuckGoSearchTool(),
            SendTelegramNotificationTool(
                telegram_bot_token=os.getenv("TELEGRAM_BOT_TOKEN"), chat_id=int(os.getenv("TELEGRAM_CHAT_ID"))
            ),
        ]

        system_prompt = read_text_file_to_string(
            BASE_PATH / "lab/research_agent_system_prompt.txt"
        )

        specialization = """
        ## Specialization
        You are specialized in making price forecasts for crypto assets.

        When doing this:
        1. Get the historical price data for the token
        2. Use additional tools to get market context that is relevant to predicting the price of a token
        3. Use may use more than one tool to get additional market context if needed and if available
        4. Use the forecasting tool to generate a price forecast
        5. Your final response must include the reasoning behind the forecast
        6. Use web search to gather any information that could be relevant for the context, 
        but be mindful about information relevance and recency.
        """

        system_prompt = system_prompt.replace("{{my_tokens}}", "")
        system_prompt = system_prompt.replace("{{specialization}}", specialization)

        super().__init__(tools=tools, model_id="anthropic/claude-3-5-sonnet-20241022", system_prompt=system_prompt)


async def main() -> None:
    dotenv.load_dotenv()

    agent = ForecastingAgent()

    terminal = TerminalClient("AlphaSwarm terminal", agent)
    await asyncio.gather(
        terminal.start(),
    )


if __name__ == "__main__":
    asyncio.run(main())<|MERGE_RESOLUTION|>--- conflicted
+++ resolved
@@ -6,12 +6,9 @@
 from alphaswarm.agent.agent import AlphaSwarmAgent
 from alphaswarm.agent.clients import TerminalClient
 from alphaswarm.config import BASE_PATH
-<<<<<<< HEAD
-from alphaswarm.tools.cookie.cookie_metrics import CookieMetricsBySymbol, CookieMetricsPaged
-=======
 from alphaswarm.tools.alchemy import AlchemyPriceHistoryBySymbol
+from alphaswarm.tools.cookie.cookie_metrics import CookieMetricsPaged
 from alphaswarm.tools.telegram import SendTelegramNotificationTool
->>>>>>> 04752c12
 from alphaswarm.utils.file_utils import read_text_file_to_string
 from lab.forecasting_agent.price_forecasting_tool import PriceForecastingTool
 from smolagents import Tool
@@ -20,15 +17,10 @@
 class ForecastingAgent(AlphaSwarmAgent):
     def __init__(self) -> None:
         tools: List[Tool] = [
-<<<<<<< HEAD
-            AlchemyContextTool(),
-            CookieMetricsBySymbol(),
-            CookieMetricsPaged(),
-=======
             # AlchemyContextTool(),
             AlchemyPriceHistoryBySymbol(),
             # CookieMetricsBySymbol(),
->>>>>>> 04752c12
+            CookieMetricsPaged(),
             PriceForecastingTool(),
             # DuckDuckGoSearchTool(),
             SendTelegramNotificationTool(
